"""
Unit tests for pyelasticsearch.  These require an elasticsearch server running on the default port (localhost:9200).
"""
import logging
import unittest
from pyelasticsearch import ElasticSearch


class VerboseElasticSearch(ElasticSearch):
     def setup_logging(self):
         log = super(VerboseElasticSearch, self).setup_logging()
         log.setLevel(logging.DEBUG)
         return log


class ElasticSearchTestCase(unittest.TestCase):
    def setUp(self):
        self.conn = ElasticSearch('http://localhost:9200/')

    def tearDown(self):
        self.conn.delete_index("test-index")

    def assertResultContains(self, result, expected):
        for (key, value) in expected.items():
            self.assertEquals(value, result[key])

class IndexingTestCase(ElasticSearchTestCase):
<<<<<<< HEAD
=======
    def testSetupLogging(self):
        log = self.conn.setup_logging()
        self.assertTrue(isinstance(log, logging.Logger))
        self.assertEqual(log.level, logging.ERROR)

    def testOverriddenSetupLogging(self):
        conn = VerboseElasticSearch('http://localhost:9200/')
        log = conn.setup_logging()
        self.assertTrue(isinstance(log, logging.Logger))
        self.assertEqual(log.level, logging.DEBUG)
>>>>>>> 3b306d8d

    def testIndexingWithID(self):
        result = self.conn.index({"name":"Joe Tester"}, "test-index", "test-type", 1)
        self.assertResultContains(result, {'_type': 'test-type', '_id': '1', 'ok': True, '_index': 'test-index'} )

    def testIndexingWithoutID(self):
        result = self.conn.index({"name":"Joe Tester"}, "test-index", "test-type")
        self.assertResultContains(result, {'_type': 'test-type', 'ok': True, '_index': 'test-index'} )
        # should have an id of some value assigned.
        self.assertTrue(result.has_key('_id') and result['_id'])

    def testExplicitIndexCreate(self):
        result = self.conn.create_index("test-index")
        self.assertResultContains(result, {'acknowledged': True, 'ok': True})

    def testDeleteByID(self):
        self.conn.index({"name":"Joe Tester"}, "test-index", "test-type", 1)
        self.conn.refresh(["test-index"])
        result = self.conn.delete("test-index", "test-type", 1)
        self.assertResultContains(result, {'_type': 'test-type', '_id': '1', 'ok': True, '_index': 'test-index'})

<<<<<<< HEAD
    def testDeleteByQuery(self):
        self.conn.index({"name":"Joe Tester"}, "test-index", "test-type", 1)
        self.conn.index({"name":"Bill Baloney"}, "test-index", "test-type", 2)
        self.conn.index({"name":"Horace Humdinger"}, "test-index", "test-type", 3)
        self.conn.refresh(["test-index"])

        self.conn.refresh(["test-index"])
        result = self.conn.count("*:*", indexes=['test-index'])
        self.assertResultContains(result, {'count': 3})

        result = self.conn.delete_by_query("test-index", "test-type", {"query_string": {"query": "name:joe OR name:bill"}})
        self.assertResultContains(result, {'ok': True})

        self.conn.refresh(["test-index"])
        result = self.conn.count("*:*", indexes=['test-index'])
        self.assertResultContains(result, {'count': 1})

=======
>>>>>>> 3b306d8d
    def testDeleteIndex(self):
        self.conn.create_index("another-index")
        result = self.conn.delete_index("another-index")
        self.assertResultContains(result, {'acknowledged': True, 'ok': True})

    def testCannotCreateExistingIndex(self):
        self.conn.create_index("another-index")
        result = self.conn.create_index("another-index")
        self.conn.delete_index("another-index")
        self.assertResultContains(result, {'error': '[another-index] Already exists'})

    def testPutMapping(self):
        result = self.conn.create_index("test-index")
        result = self.conn.put_mapping("test-type", {"test-type" : {"properties" : {"name" : {"type" : "string", "store" : "yes"}}}}, indexes=["test-index"])
        self.assertResultContains(result, {'acknowledged': True, 'ok': True})

    def testIndexStatus(self):
        self.conn.create_index("another-index")
        result = self.conn.status(["another-index"])
        self.conn.delete_index("another-index")
        self.assertTrue(result.has_key('indices'))
        self.assertResultContains(result, {'ok': True})

    def testIndexFlush(self):
        self.conn.create_index("another-index")
        result = self.conn.flush(["another-index"])
        self.conn.delete_index("another-index")
        self.assertResultContains(result, {'ok': True})

    def testIndexRefresh(self):
        self.conn.create_index("another-index")
        result = self.conn.refresh(["another-index"])
        self.conn.delete_index("another-index")
        self.assertResultContains(result, {'ok': True})

    def testIndexOptimize(self):
        self.conn.create_index("another-index")
        result = self.conn.optimize(["another-index"])
        self.conn.delete_index("another-index")
        self.assertResultContains(result, {'ok': True})


class SearchTestCase(ElasticSearchTestCase):
    def setUp(self):
        super(SearchTestCase, self).setUp()
        self.conn.index({"name":"Joe Tester"}, "test-index", "test-type", 1)
        self.conn.index({"name":"Bill Baloney"}, "test-index", "test-type", 2)
        self.conn.refresh(["test-index"])

    def testGetByID(self):
        result = self.conn.get("test-index", "test-type", 1)
        self.assertResultContains(result, {'_type': 'test-type', '_id': '1', '_source': {'name': 'Joe Tester'}, '_index': 'test-index'})

    def testGetCountBySearch(self):
        result = self.conn.count("name:joe")
        self.assertResultContains(result, {'count': 1})

    def testSearchByField(self):
        result = self.conn.search("name:joe")
        self.assertResultContains(result, {'hits': {'hits': [{'_type': 'test-type', '_id': '1', '_source': {'name': 'Joe Tester'}, '_index': 'test-index'}], 'total': 1}})

    def testTermsByField(self):
        result = self.conn.terms(['name'])
        self.assertResultContains(result, {'docs': {'max_doc': 2, 'num_docs': 2, 'deleted_docs': 0}, 'fields': {'name': {'terms': [{'term': 'baloney', 'doc_freq': 1}, {'term': 'bill', 'doc_freq': 1}, {'term': 'joe', 'doc_freq': 1}, {'term': 'tester', 'doc_freq': 1}]}}})

    def testTermsByIndex(self):
        result = self.conn.terms(['name'], indexes=['test-index'])
        self.assertResultContains(result, {'docs': {'max_doc': 2, 'num_docs': 2, 'deleted_docs': 0}, 'fields': {'name': {'terms': [{'term': 'baloney', 'doc_freq': 1}, {'term': 'bill', 'doc_freq': 1}, {'term': 'joe', 'doc_freq': 1}, {'term': 'tester', 'doc_freq': 1}]}}})

    def testTermsMinFreq(self):
        result = self.conn.terms(['name'], min_freq=2)
        self.assertResultContains(result, {'docs': {'max_doc': 2, 'num_docs': 2, 'deleted_docs': 0}, 'fields': {'name': {'terms': []}}})

    def testMLT(self):
        self.conn.index({"name":"Joe Test"}, "test-index", "test-type", 3)
        self.conn.refresh(["test-index"])
        result = self.conn.morelikethis("test-index", "test-type", 1, ['name'], min_term_freq=1, min_doc_freq=1)
        self.assertResultContains(result, {'hits': {'hits': [{'_type': 'test-type', '_id': '3', '_source': {'name': 'Joe Test'}, '_index': 'test-index'}], 'total': 1}})

if __name__ == "__main__":
    unittest.main()<|MERGE_RESOLUTION|>--- conflicted
+++ resolved
@@ -24,9 +24,8 @@
         for (key, value) in expected.items():
             self.assertEquals(value, result[key])
 
+
 class IndexingTestCase(ElasticSearchTestCase):
-<<<<<<< HEAD
-=======
     def testSetupLogging(self):
         log = self.conn.setup_logging()
         self.assertTrue(isinstance(log, logging.Logger))
@@ -37,7 +36,6 @@
         log = conn.setup_logging()
         self.assertTrue(isinstance(log, logging.Logger))
         self.assertEqual(log.level, logging.DEBUG)
->>>>>>> 3b306d8d
 
     def testIndexingWithID(self):
         result = self.conn.index({"name":"Joe Tester"}, "test-index", "test-type", 1)
@@ -59,7 +57,6 @@
         result = self.conn.delete("test-index", "test-type", 1)
         self.assertResultContains(result, {'_type': 'test-type', '_id': '1', 'ok': True, '_index': 'test-index'})
 
-<<<<<<< HEAD
     def testDeleteByQuery(self):
         self.conn.index({"name":"Joe Tester"}, "test-index", "test-type", 1)
         self.conn.index({"name":"Bill Baloney"}, "test-index", "test-type", 2)
@@ -77,8 +74,6 @@
         result = self.conn.count("*:*", indexes=['test-index'])
         self.assertResultContains(result, {'count': 1})
 
-=======
->>>>>>> 3b306d8d
     def testDeleteIndex(self):
         self.conn.create_index("another-index")
         result = self.conn.delete_index("another-index")
@@ -158,5 +153,6 @@
         result = self.conn.morelikethis("test-index", "test-type", 1, ['name'], min_term_freq=1, min_doc_freq=1)
         self.assertResultContains(result, {'hits': {'hits': [{'_type': 'test-type', '_id': '3', '_source': {'name': 'Joe Test'}, '_index': 'test-index'}], 'total': 1}})
 
+
 if __name__ == "__main__":
     unittest.main()