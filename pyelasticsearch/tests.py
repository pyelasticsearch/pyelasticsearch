--- conflicted
+++ resolved
@@ -254,7 +254,6 @@
                   'lang': 'python'},
                   query_params={})
 
-<<<<<<< HEAD
     def testAliasIndex(self):
         self.conn.create_index('test-index')
         settings = {
@@ -285,7 +284,7 @@
         self.conn.update_aliases(settings)
         result = self.conn.aliases('test-index')
         self.assertEqual(result, {u'test-index': {u'aliases': {u'test-alias': {}}}})
-=======
+
     def test_empty_path_segments(self):
         """'' segments passed to ``_join_path`` should be omitted."""
         # Call _join_path like get_mapping might if called with no params:
@@ -300,7 +299,6 @@
         """
         self.assertEqual(self.conn._join_path([0, '_mapping']),
                          '/0/_mapping')
->>>>>>> 5581590c
 
 
 class SearchTestCase(ElasticSearchTestCase):
