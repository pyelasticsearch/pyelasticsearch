.DS_Store
*.pyc
pyelasticsearch.egg-info/
build
dist
<<<<<<< HEAD
MANIFEST
=======
.tox
>>>>>>> 6f37a788
<|MERGE_RESOLUTION|>--- conflicted
+++ resolved
@@ -3,8 +3,5 @@
 pyelasticsearch.egg-info/
 build
 dist
-<<<<<<< HEAD
 MANIFEST
-=======
-.tox
->>>>>>> 6f37a788
+.tox