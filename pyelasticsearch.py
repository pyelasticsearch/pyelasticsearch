# -*- coding: utf-8 -*-
"""
NOTE: You should use the unit tests, not these doctests, which are harder to get running consistently.
I've left them here as documentation only, they are accurate as usage examples.

Create ElasticSearch connection
>>> conn = ElasticSearch('http://localhost:9200/')

Or a more verbose log level.
>>> import logging
>>> class VerboseElasticSearch(ElasticSearch):
...     def setup_logging(self):
...         log = super(VerboseElasticSearch, self).setup_logging()
...         log.addHandler(logging.StreamHandler())
...         log.setLevel(logging.DEBUG)
...         return log
>>> conn = VerboseElasticSearch('http://localhost:9200/')

Add a few documents

>>> conn.index({"name":"Joe Tester"}, "test-index", "test-type", 1)
{'_type': 'test-type', '_id': '1', 'ok': True, '_index': 'test-index'}
>>> conn.index({"name":"Bill Baloney"}, "test-index", "test-type", 2)
{'_type': 'test-type', '_id': '2', 'ok': True, '_index': 'test-index'}

Get one

>>> conn.refresh(["test-index"]) # doctest: +ELLIPSIS
{'ok': True, '_shards': {...}}
>>> conn.get("test-index", "test-type", 1)
{'_type': 'test-type', '_id': '1', '_source': {'name': 'Joe Tester'}, '_index': 'test-index'}

Get a count
>>> conn.count("name:joe")
{'count': 1, '_shards': {'successful': 5, 'failed': 0, 'total': 5}}

Search

>>> conn.search("name:joe")
{'hits': {'hits': [{'_type': 'test-type', '_id': '1', '_source': {'name': 'Joe Tester'}, '_index': 'test-index'}], 'total': 1}, '_shards': {'successful': 5, 'failed': 0, 'total': 5}}

Terms

>>> conn.terms(['name'])
{'docs': {'max_doc': 2, 'num_docs': 2, 'deleted_docs': 0}, 'fields': {'name': {'terms': [{'term': 'baloney', 'doc_freq': 1}, {'term': 'bill', 'doc_freq': 1}, {'term': 'joe', 'doc_freq': 1}, {'term': 'tester', 'doc_freq': 1}]}}, '_shards': {'successful': 5, 'failed': 0, 'total': 5}}
>>> conn.terms(['name'], indexes=['test-index'])
{'docs': {'max_doc': 2, 'num_docs': 2, 'deleted_docs': 0}, 'fields': {'name': {'terms': [{'term': 'baloney', 'doc_freq': 1}, {'term': 'bill', 'doc_freq': 1}, {'term': 'joe', 'doc_freq': 1}, {'term': 'tester', 'doc_freq': 1}]}}, '_shards': {'successful': 5, 'failed': 0, 'total': 5}}
>>> conn.terms(['name'], min_freq=2)
{'docs': {'max_doc': 2, 'num_docs': 2, 'deleted_docs': 0}, 'fields': {'name': {'terms': []}}, '_shards': {'successful': 5, 'failed': 0, 'total': 5}}

More Like This
>>> conn.index({"name":"Joe Test"}, "test-index", "test-type", 3)
{'_type': 'test-type', '_id': '3', 'ok': True, '_index': 'test-index'}
>>> conn.refresh(["test-index"]) # doctest: +ELLIPSIS
{'ok': True, '_shards': {...}}
>>> conn.morelikethis("test-index", "test-type", 1, ['name'], min_term_freq=1, min_doc_freq=1)
{'hits': {'hits': [{'_type': 'test-type', '_id': '3', '_source': {'name': 'Joe Test'}, '_index': 'test-index'}], 'total': 1}, '_shards': {'successful': 5, 'failed': 0, 'total': 5}}
>>> conn.delete("test-index", "test-type", 3)
{'_type': 'test-type', '_id': '3', 'ok': True, '_index': 'test-index'}

Delete Bill

>>> conn.delete("test-index", "test-type", 2)
{'_type': 'test-type', '_id': '2', 'ok': True, '_index': 'test-index'}

>>> conn.delete_by_query("test-index, "test-type", {"query_string": {"query": "name:joe OR name:bill"}})
{'ok': True, '_indices': {'test-index': {'_shards': {'successful': 5, 'failed': 0, 'total': 5}}}}

Delete the index

>>> conn.delete_index("test-index")
{'acknowledged': True, 'ok': True}

Create the index anew

>>> conn.create_index("test-index")
{'acknowledged': True, 'ok': True}

Try (and fail) to create an existing index

>>> conn.create_index("test-index")
{'error': '[test-index] Already exists'}

Put mapping

>>> conn.put_mapping("test-type", {"test-type" : {"properties" : {"name" : {"type" : "string", "store" : "yes"}}}})
{'acknowledged': True, 'ok': True}

Get status

>>> conn.status(["test-index"]) # doctest: +ELLIPSIS
{'indices': {'test-index': ...}}

>>> conn.flush(["test-index"]) # doctest: +ELLIPSIS
{'ok': True, '_shards': {...}}

>>> conn.refresh(["test-index"]) # doctest: +ELLIPSIS
{'ok': True, '_shards': {...}}

>>> conn.optimize(["test-index"]) # doctest: +ELLIPSIS
{'ok': True, '_shards': {...}}

Test adding with automatic id generation
>>> conn.index({"name":"Joe Tester"}, "test-index", "test-type") # doctest: +ELLIPSIS
{'_type': 'test-type', '_id': '...', 'ok': True, '_index': 'test-index'}


"""
import datetime
import logging
import re
import requests
from urllib import urlencode
try:
    # For Python < 2.6 or people using a newer version of simplejson
    import simplejson as json
except ImportError:
    # For Python >= 2.6
    import json


__author__ = 'Robert Eanes'
__all__ = ['ElasticSearch']
__version__ = (0, 0, 3)

def get_version():
    return "%s.%s.%s" % __version__


DATETIME_REGEX = re.compile('^(?P<year>\d{4})-(?P<month>\d{2})-(?P<day>\d{2})T(?P<hour>\d{2}):(?P<minute>\d{2}):(?P<second>\d{2})(\.\d+)?$')


class ElasticSearchError(Exception):
    pass



class NullHandler(logging.Handler):
    def emit(self, record):
        pass


<<<<<<< HEAD
=======

>>>>>>> 0dc6290d
class ElasticSearch(object):
    """
    ElasticSearch connection object.
    """
    def __init__(self, url, timeout=60):
        self.url = url
        self.timeout = timeout

        if self.url.endswith('/'):
            self.url = self.url[:-1]

<<<<<<< HEAD
        self.log = self.setup_logging()

=======
>>>>>>> 0dc6290d
    def setup_logging(self):
        """
        Sets up the logging.

        Done as a method so others can override as needed without complex
        setup.
        """
        log = logging.getLogger('pyelasticsearch')
        null = NullHandler()
        log.addHandler(null)
        log.setLevel(logging.ERROR)
        return log

    def _make_path(self, path_components):
        """
        Smush together the path components. Empty components will be ignored.
        """
        path_components = [str(component) for component in path_components if component]
        path = '/'.join(path_components)
        if not path.startswith('/'):
            path = '/'+path
        return path

    def _build_url(self, path):
        return self.url + path

    def _send_request(self, method, path, body="", querystring_args=None, prepare_body=True):
        if querystring_args:
            path = "?".join([path, urlencode(querystring_args)])

        kwargs = {
            'timeout': self.timeout,
        }
        url = self._build_url(path)

        if body:
            if prepare_body:
                body = self._prep_request(body)

            kwargs['data'] = body

        if not hasattr(requests, method.lower()):
            raise ElasticSearchError("No such HTTP Method '%s'!" % method.lower())

        logging.debug("making %s request to path: %s %s with body: %s" % (method, url, path, kwargs.get('data', {})))
        req_method = getattr(requests, method.lower())

        try:
            resp = req_method(url, **kwargs)
        except requests.ConnectionError, e:
            raise ElasticSearchError("Connecting to %s failed: %s." % (url, e))

        logging.debug("response status: %s" % resp.status_code)
        prepped_response = self._prep_response(resp.content)

        if resp.status_code >= 400:
            raise ElasticSearchError("Non-OK status code returned (%d) containing %r." % (resp.status_code, prepped_response.get('error', prepped_response)))

        logging.debug("got response %s" % prepped_response)
        return prepped_response

    def _prep_request(self, body):
        """
        Encodes body as json.
        """
        try:
            return json.dumps(body)
        except (TypeError, json.JSONDecodeError), e:
            raise ElasticSearchError('Invalid JSON %r' % body, e)

    def _prep_response(self, response):
        """
        Parses json to a native python object.
        """
        try:
            return json.loads(response)
        except (TypeError, json.JSONDecodeError), e:
            raise ElasticSearchError('Invalid JSON %r' % response, e)

    def _query_call(self, query_type, query, body=None, indexes=['_all'], doc_types=[], **query_params):
        """
        This can be used for search and count calls.
        These are identical api calls, except for the type of query.
        """
        querystring_args = query_params
        if query:
            querystring_args['q'] = query
        path = self._make_path([','.join(indexes), ','.join(doc_types),query_type])
        response = self._send_request('GET', path, body, querystring_args)
        return response

    ## REST API

    def index(self, doc, index, doc_type, id=None, force_insert=False):
        """
        Index a typed JSON document into a specific index and make it searchable.
        """
        if force_insert:
            querystring_args = {'op_type':'create'}
        else:
            querystring_args = {}

        if id is None:
            request_method = 'POST'
        else:
            request_method = 'PUT'
        path = self._make_path([index, doc_type, id])
        response = self._send_request(request_method, path, doc, querystring_args)
        return response

    def bulk_index(self, index, doc_type, docs, id_field="id"):
        """
        Indexes a list of documents as efficiently as possible.
        """
        body_bits = []

        if not len(docs):
            raise ElasticSearchError("No documents provided for bulk indexing!")

        for doc in docs:
            action = {"index": {"_index": index, "_type": doc_type}}

            if doc.get(id_field):
                action['index']['_id'] = doc[id_field]

            body_bits.append(self._prep_request(action))
            body_bits.append(self._prep_request(doc))

        path = self._make_path(['_bulk'])
        # Need the trailing newline.
        body = '\n'.join(body_bits) + '\n'
        response = self._send_request('POST', path, body, {'op_type':'create'}, prepare_body=False)
        return response

    def delete(self, index, doc_type, id):
        """
        Delete a typed JSON document from a specific index based on its id.
        """
        path = self._make_path([index, doc_type, id])
        response = self._send_request('DELETE', path)
        return response

    def delete_by_query(self, index, doc_type, query):
        """
        Delete a typed JSON documents from a specific index based on query
        """
        path = self._make_path([index, doc_type, '_query'])
        response = self._send_request('DELETE', path, query)
        return response

    def get(self, index, doc_type, id):
        """
        Get a typed JSON document from an index based on its id.
        """
        path = self._make_path([index, doc_type, id])
        response = self._send_request('GET', path)
        return response

    def search(self, query, body=None, indexes=['_all'], doc_types=[], **query_params):
        """
        Execute a search query against one or more indices and get back search hits.
        query must be a dictionary that will convert to Query DSL
        TODO: better api to reflect that the query can be either 'query' or 'body' argument.
        """
        return self._query_call("_search", query, body, indexes, doc_types, **query_params)

    def count(self, query, body=None, indexes=['_all'], doc_types=[], **query_params):
        """
        Execute a query against one or more indices and get hits count.
        """
        return self._query_call("_count", query, body, indexes, doc_types, **query_params)

    def get_mapping(self, indexes=['_all'], doc_types=[]):
        """
        Fetches the existing mapping definition for a specific index & type.
        """
        path = self._make_path([','.join(indexes), ','.join(doc_types), "_mapping"])
        response = self._send_request('GET', path)
        return response

    def put_mapping(self, doc_type, mapping, indexes=['_all']):
        """
        Register specific mapping definition for a specific type against one or more indices.
        """
        path = self._make_path([','.join(indexes), doc_type,"_mapping"])
        response = self._send_request('PUT', path, mapping)
        return response

    def morelikethis(self, index, doc_type, id, fields, **query_params):
        """
        Execute a "more like this" search query against one or more fields and get back search hits.
        """
        path = self._make_path([index, doc_type, id, '_mlt'])
        query_params['fields'] = ','.join(fields)
        response = self._send_request('GET', path, querystring_args=query_params)
        return response

    ## Index Admin API

    def status(self, indexes=['_all']):
        """
        Retrieve the status of one or more indices
        """
        path = self._make_path([','.join(indexes), '_status'])
        response = self._send_request('GET', path)
        return response

    def create_index(self, index, settings=None, quiet=True):
        """
        Creates an index with optional settings.
        Settings must be a dictionary which will be converted to JSON.
        Elasticsearch also accepts yaml, but we are only passing JSON.
        """
        try:
            response = self._send_request('PUT', self._make_path([index]), settings)
        except ElasticSearchError, e:
            if not quiet:
                raise
            response = {"message": "Index '%s' already exists." % index}
        return response

    def delete_index(self, index, quiet=True):
        """
        Deletes an index.
        """
        try:
            response = self._send_request('DELETE', self._make_path([index]))
        except ElasticSearchError, e:
            if not quiet:
                raise
            response = {"message": "Index '%s' doesn't exist." % index}
        return response

    def flush(self, indexes=['_all'], refresh=None):
        """
        Flushes one or more indices (clear memory)
        """
        path = self._make_path([','.join(indexes), '_flush'])
        args = {}
        if refresh is not None:
            args['refresh'] = refresh
        response = self._send_request('POST', path, querystring_args=args)
        return response

    def refresh(self, indexes=['_all']):
        """
        Refresh one or more indices
        """
        path = self._make_path([','.join(indexes), '_refresh'])
        response = self._send_request('POST', path)
        return response

    def gateway_snapshot(self, indexes=['_all']):
        """
        Gateway snapshot one or more indices
        """
        path = self._make_path([','.join(indexes), '_gateway', 'snapshot'])
        response = self._send_request('POST', path)
        return response

    def optimize(self, indexes=['_all'], **args):
        """
        Optimize one ore more indices
        """
        path = self._make_path([','.join(indexes), '_optimize'])
        response = self._send_request('POST', path, querystring_args=args)
        return response

    def from_python(self, value):
        """
        Converts Python values to a form suitable for ElasticSearch's JSON.
        """
        if hasattr(value, 'strftime'):
            if hasattr(value, 'hour'):
                value = value.isoformat()
            else:
                value = "%sT00:00:00" % value.isoformat()
        elif isinstance(value, str):
            value = unicode(value, errors='replace')

        return value

    def to_python(self, value):
        """
        Converts values from ElasticSearch to native Python values.
        """
        if isinstance(value, (int, float, long, complex, list, tuple, bool)):
            return value

        if isinstance(value, basestring):
            possible_datetime = DATETIME_REGEX.search(value)

            if possible_datetime:
                date_values = possible_datetime.groupdict()

                for dk, dv in date_values.items():
                    date_values[dk] = int(dv)

                return datetime.datetime(date_values['year'], date_values['month'], date_values['day'], date_values['hour'], date_values['minute'], date_values['second'])

        try:
            # This is slightly gross but it's hard to tell otherwise what the
            # string's original type might have been. Be careful who you trust.
            converted_value = eval(value)

            # Try to handle most built-in types.
            if isinstance(converted_value, (list, tuple, set, dict, int, float, long, complex)):
                return converted_value
        except:
            # If it fails (SyntaxError or its ilk) or we don't trust it,
            # continue on.
            pass

        return value


if __name__ == "__main__":
    import doctest
    doctest.testmod()<|MERGE_RESOLUTION|>--- conflicted
+++ resolved
@@ -140,10 +140,6 @@
         pass
 
 
-<<<<<<< HEAD
-=======
-
->>>>>>> 0dc6290d
 class ElasticSearch(object):
     """
     ElasticSearch connection object.
@@ -155,11 +151,8 @@
         if self.url.endswith('/'):
             self.url = self.url[:-1]
 
-<<<<<<< HEAD
         self.log = self.setup_logging()
 
-=======
->>>>>>> 0dc6290d
     def setup_logging(self):
         """
         Sets up the logging.
