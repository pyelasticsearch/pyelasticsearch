--- conflicted
+++ resolved
@@ -3,11 +3,7 @@
 
 setup(
     name = "pyelasticsearch",
-<<<<<<< HEAD
-    version = "0.0.4",
-=======
     version = "0.0.5",
->>>>>>> 0dc6290d
     description = "Lightweight python wrapper for elasticsearch.",
     long_description=open('README.rst', 'r').read(),
     author = 'Robert Eanes',
